"""New Qarray implementation with sparse support."""

from __future__ import annotations

from abc import ABC, abstractmethod
from flax import struct
<<<<<<< HEAD
from jax import Array, config
from typing import List, Union, TypeVar, Generic, overload, Literal, Any
=======
from jax import Array, config, vmap
from typing import List, Union


from math import prod
from copy import deepcopy
from numpy import ndarray
>>>>>>> e9de4f1a
import jax.numpy as jnp
import jax.scipy as jsp
from jax.experimental import sparse
from numpy import ndarray
from copy import deepcopy
from math import prod
from enum import Enum

from jaxquantum.core.settings import SETTINGS
from jaxquantum.utils.utils import robust_isscalar
from jaxquantum.core.dims import Qtypes, Qdims, check_dims, ket_from_op_dims

config.update("jax_enable_x64", True)

# Type variable for implementation types
ImplT = TypeVar("ImplT", bound="QarrayImpl")


class QarrayImplType(Enum):
    """Enumeration of available Qarray implementation types."""
    DENSE = "dense"
    SPARSE = "sparse"
    
    @classmethod
    def from_impl_class(cls, impl_class) -> "QarrayImplType":
        """Get implementation type from implementation class."""
        if impl_class == DenseImpl:
            return cls.DENSE
        elif impl_class == SparseImpl:
            return cls.SPARSE
        else:
            raise ValueError(f"Unknown implementation class: {impl_class}")
    
    def get_impl_class(self):
        """Get the implementation class for this type."""
        if self == QarrayImplType.DENSE:
            return DenseImpl
        elif self == QarrayImplType.SPARSE:
            return SparseImpl
        else:
            raise ValueError(f"No implementation class for type: {self}")


def tidy_up(data, atol):
    """Tidy up small values in data."""
    data_re = jnp.real(data)
    data_im = jnp.imag(data)
    data_re_mask = jnp.abs(data_re) > atol
    data_im_mask = jnp.abs(data_im) > atol
    data_new = data_re * data_re_mask + 1j * data_im * data_im_mask
    return data_new


class QarrayImpl(ABC):
    """Abstract base class for Qarray implementations."""
    
    @abstractmethod
    def get_data(self) -> Array:
        """Get the underlying data array."""
        pass
    
    @abstractmethod
    def matmul(self, other: "QarrayImpl") -> "QarrayImpl":
        """Matrix multiplication."""
        pass
    
    @abstractmethod
    def add(self, other: "QarrayImpl") -> "QarrayImpl":
        """Addition."""
        pass
    
    @abstractmethod
    def sub(self, other: "QarrayImpl") -> "QarrayImpl":
        """Subtraction."""
        pass
    
    @abstractmethod
    def mul(self, scalar) -> "QarrayImpl":
        """Scalar multiplication."""
        pass
    
    @abstractmethod
    def dag(self) -> "QarrayImpl":
        """Conjugate transpose."""
        pass
    
    @abstractmethod
    def to_dense(self) -> "DenseImpl":
        """Convert to dense implementation."""
        pass
    
    @abstractmethod
    def to_sparse(self) -> "SparseImpl":
        """Convert to sparse implementation."""
        pass
    
    @abstractmethod
    def shape(self) -> tuple:
        """Get shape of data."""
        pass
    
    @abstractmethod
    def dtype(self):
        """Get dtype of data."""
        pass
    
    @abstractmethod
    def get_impl_type(self) -> QarrayImplType:
        """Get the implementation type."""
        pass


@struct.dataclass
class DenseImpl(QarrayImpl):
    """Dense implementation using JAX dense arrays."""
    _data: Array
    
    def get_data(self) -> Array:
        return self._data
    
    def matmul(self, other: QarrayImpl) -> QarrayImpl:
        if isinstance(other, DenseImpl):
            return DenseImpl(self._data @ other._data)
        elif isinstance(other, SparseImpl):
            # Convert sparse to dense for matmul
            dense_other = other.to_dense()
            return DenseImpl(self._data @ dense_other._data)
        else:
            raise TypeError(f"Unsupported type for matmul: {type(other)}")
    
    def add(self, other: QarrayImpl) -> QarrayImpl:
        if isinstance(other, DenseImpl):
            return DenseImpl(self._data + other._data)
        elif isinstance(other, SparseImpl):
            # Convert sparse to dense for addition
            dense_other = other.to_dense()
            return DenseImpl(self._data + dense_other._data)
        else:
            raise TypeError(f"Unsupported type for add: {type(other)}")
    
    def sub(self, other: QarrayImpl) -> QarrayImpl:
        if isinstance(other, DenseImpl):
            return DenseImpl(self._data - other._data)
        elif isinstance(other, SparseImpl):
            # Convert sparse to dense for subtraction
            dense_other = other.to_dense()
            return DenseImpl(self._data - dense_other._data)
        else:
            raise TypeError(f"Unsupported type for sub: {type(other)}")
    
    def mul(self, scalar) -> QarrayImpl:
        return DenseImpl(scalar * self._data)
    
    def dag(self) -> QarrayImpl:
        return DenseImpl(jnp.moveaxis(jnp.conj(self._data), -1, -2))
    
    def to_dense(self) -> "DenseImpl":
        return self
    
    def to_sparse(self) -> "SparseImpl":
        sparse_data = sparse.BCOO.fromdense(self._data)
        return SparseImpl(sparse_data)
    
    def shape(self) -> tuple:
        return self._data.shape
    
    def dtype(self):
        return self._data.dtype
    
    def frobenius_norm(self) -> float:
        """Compute Frobenius norm."""
        return jnp.sqrt(jnp.sum(jnp.abs(self._data) ** 2))
    
    def real(self) -> QarrayImpl:
        """Element-wise real part."""
        return DenseImpl(jnp.real(self._data))
    
    def imag(self) -> QarrayImpl:
        """Element-wise imaginary part."""
        return DenseImpl(jnp.imag(self._data))
    
    def conj(self) -> QarrayImpl:
        """Element-wise complex conjugate."""
        return DenseImpl(jnp.conj(self._data))
    
    def get_impl_type(self) -> QarrayImplType:
        return QarrayImplType.DENSE


@struct.dataclass
class SparseImpl(QarrayImpl):
    """Sparse implementation using JAX sparse BCOO arrays."""
    _data: sparse.BCOO
    
    def get_data(self) -> Array:
        return self._data
    
    def matmul(self, other: QarrayImpl) -> QarrayImpl:
        if isinstance(other, DenseImpl):
            # Convert sparse to dense for matmul
            dense_self = self.to_dense()
            return DenseImpl(dense_self._data @ other._data)

        elif isinstance(other, SparseImpl):
            return SparseImpl(self._data @ other._data)
        else:
            raise TypeError(f"Unsupported type for matmul: {type(other)}")
    
    def add(self, other: QarrayImpl) -> QarrayImpl:
        if isinstance(other, DenseImpl):
            # Convert sparse to dense for addition
            dense_self = self.to_dense()
            return DenseImpl(dense_self._data + other._data)
        elif isinstance(other, SparseImpl):
            return SparseImpl(self._data + other._data)
        else:
            raise TypeError(f"Unsupported type for add: {type(other)}")
    
    def sub(self, other: QarrayImpl) -> QarrayImpl:
        if isinstance(other, DenseImpl):
            # Convert sparse to dense for subtraction
            dense_self = self.to_dense()
            return DenseImpl(dense_self._data - other._data)
        elif isinstance(other, SparseImpl):
            return SparseImpl(self._data - other._data)
        else:
            raise TypeError(f"Unsupported type for sub: {type(other)}")
    
    def mul(self, scalar) -> QarrayImpl:
        return SparseImpl(scalar * self._data)
    
    def dag(self) -> QarrayImpl:
        # Implement sparse conjugate transpose directly
        # Transpose the sparse matrix (last two dimensions only) and conjugate the data
        ndim = self._data.ndim
        if ndim >= 2:
            # Create permutation that swaps only the last two dimensions
            permutation = tuple(range(ndim - 2)) + (ndim - 1, ndim - 2)
            transposed_data = sparse.bcoo_transpose(self._data, permutation=permutation)
        else:
            transposed_data = self._data
        
        conjugated_data = sparse.BCOO((jnp.conj(transposed_data.data), transposed_data.indices), 
                                      shape=transposed_data.shape)
        return SparseImpl(conjugated_data)
    
    def to_dense(self) -> "DenseImpl":
        return DenseImpl(self._data.todense())
    
    def to_sparse(self) -> "SparseImpl":
        return self
    
    def shape(self) -> tuple:
        return self._data.shape
    
    def dtype(self):
        return self._data.dtype
    
    def frobenius_norm(self) -> float:
        """Compute Frobenius norm directly from sparse data."""
        # For sparse matrices, we can compute the Frobenius norm as sqrt(sum(|data|^2))
        # This avoids converting to dense
        return jnp.sqrt(jnp.sum(jnp.abs(self._data.data) ** 2))
    
    def real(self) -> QarrayImpl:
        """Element-wise real part."""
        return SparseImpl(sparse.BCOO((jnp.real(self._data.data), self._data.indices), 
                                      shape=self._data.shape))
    
    def imag(self) -> QarrayImpl:
        """Element-wise imaginary part."""
        return SparseImpl(sparse.BCOO((jnp.imag(self._data.data), self._data.indices), 
                                      shape=self._data.shape))
    
    def conj(self) -> QarrayImpl:
        """Element-wise complex conjugate."""
        return SparseImpl(sparse.BCOO((jnp.conj(self._data.data), self._data.indices), 
                                      shape=self._data.shape))
    
    def get_impl_type(self) -> QarrayImplType:
        return QarrayImplType.SPARSE


@struct.dataclass
class Qarray(Generic[ImplT]):
    """Quantum array with implementation-based architecture."""
    _impl: ImplT
    _qdims: Qdims = struct.field(pytree_node=False)
    _bdims: tuple[int] = struct.field(pytree_node=False)

    # Initialization ----
    @classmethod
    @classmethod
    @overload
    def create(cls, data, dims=None, bdims=None, implementation: Literal[QarrayImplType.DENSE] = QarrayImplType.DENSE) -> "Qarray[DenseImpl]":
        ...

    @classmethod
    @overload
    def create(cls, data, dims=None, bdims=None, implementation: Literal[QarrayImplType.SPARSE] = ...) -> "Qarray[SparseImpl]":
        ...

    @classmethod
    @overload
    def create(cls, data, dims=None, bdims=None, implementation=...) -> "Qarray[DenseImpl]":
        ...

    @classmethod
    def create(cls, data, dims=None, bdims=None, implementation=QarrayImplType.DENSE):
        """Create a Qarray from data.
        
        Args:
            data: Input data array
            dims: Quantum dimensions
            bdims: Batch dimensions
            implementation: QarrayImplType.DENSE or QarrayImplType.SPARSE
        """
        # Step 1: Prepare data ----
        data = jnp.asarray(data)

        if len(data.shape) == 1 and data.shape[0] > 0:
            data = data.reshape(data.shape[0], 1)

        if len(data.shape) >= 2:
            if data.shape[-2] != data.shape[-1] and not (
                data.shape[-2] == 1 or data.shape[-1] == 1
            ):
                data = data.reshape(*data.shape[:-1], data.shape[-1], 1)

        if bdims is not None:
            if len(data.shape) - len(bdims) == 1:
                data = data.reshape(*data.shape[:-1], data.shape[-1], 1)
        # ----

        # Step 2: Prepare dimensions ----
        if bdims is None:
            bdims = tuple(data.shape[:-2])

        if dims is None:
            dims = ((data.shape[-2],), (data.shape[-1],))

        if not isinstance(dims[0], (list, tuple)):
            # This handles the case where only the hilbert space dimensions are sent in.
            if data.shape[-1] == 1:
                dims = (tuple(dims), tuple([1 for _ in dims]))
            elif data.shape[-2] == 1:
                dims = (tuple([1 for _ in dims]), tuple(dims))
            else:
                dims = (tuple(dims), tuple(dims))
        else:
            dims = (tuple(dims[0]), tuple(dims[1]))

        check_dims(dims, bdims, data.shape)

        qdims = Qdims(dims)

        # NOTE: Constantly tidying up on Qarray creation might be a bit overkill.
        # It increases the compilation time, but only very slightly
        # increased the runtime of the jit compiled function.
        # We could instead use this tidy_up where we think we need it.
        data = tidy_up(data, SETTINGS["auto_tidyup_atol"])

        # Normalize implementation argument to enum (accept string aliases)
        if isinstance(implementation, str):
            impl_lower = implementation.lower()
            if impl_lower == "sparse":
                implementation = QarrayImplType.SPARSE
            elif impl_lower == "dense":
                implementation = QarrayImplType.DENSE
        # Create implementation
        if implementation == QarrayImplType.SPARSE:
            impl = SparseImpl(sparse.BCOO.fromdense(data))
        else:
            impl = DenseImpl(data)

        return cls(impl, qdims, bdims)

    @classmethod
    @classmethod
    @overload
    def from_sparse(cls, data, dims=None, bdims=None) -> "Qarray[SparseImpl]":
        ...

    @classmethod
    def from_sparse(cls, data, dims=None, bdims=None):
        """Create a Qarray from sparse data."""
        return cls.create(data.todense(), dims=dims, bdims=bdims, implementation=QarrayImplType.SPARSE)

    @classmethod
    @classmethod
    @overload
    def from_list(cls, qarr_list: List["Qarray[DenseImpl]"]) -> "Qarray[DenseImpl]":
        ...

    @classmethod
    @overload
    def from_list(cls, qarr_list: List["Qarray[SparseImpl]"]) -> "Qarray[SparseImpl]":
        ...

    @classmethod
    def from_list(cls, qarr_list: List[Qarray]) -> Qarray:
        """Create a Qarray from a list of Qarrays."""

        data = jnp.array([qarr.data for qarr in qarr_list])

        if len(qarr_list) == 0:
            dims = ((), ())
            bdims = ()
        else:
            dims = qarr_list[0].dims
            bdims = qarr_list[0].bdims
            # Check if all have the same implementation type
            impl_type = type(qarr_list[0]._impl)

        if not all(qarr.dims == dims and qarr.bdims == bdims for qarr in qarr_list):
            raise ValueError("All Qarrays in the list must have the same dimensions.")

        bdims = (len(qarr_list),) + bdims

        # Check if all implementations are the same type
        if len(qarr_list) > 0 and all(isinstance(qarr._impl, impl_type) for qarr in qarr_list):
            implementation = QarrayImplType.from_impl_class(impl_type)
        else:
            # If mixed or empty, default to dense
            implementation = QarrayImplType.DENSE

        return cls.create(data, dims=dims, bdims=bdims, implementation=implementation)

    @classmethod
    @classmethod
    @overload
    def from_array(cls, qarr_arr: "Qarray[DenseImpl]") -> "Qarray[DenseImpl]":
        ...

    @classmethod
    @overload
    def from_array(cls, qarr_arr: "Qarray[SparseImpl]") -> "Qarray[SparseImpl]":
        ...

    @classmethod
    def from_array(cls, qarr_arr) -> Qarray:
        """Create a Qarray from a nested list of Qarrays.

        Args:
            qarr_arr (list): nested list of Qarrays

        Returns:
            Qarray: Qarray object
        """
        if isinstance(qarr_arr, Qarray):
            return qarr_arr

        bdims = ()
        lvl = qarr_arr
        while not isinstance(lvl, Qarray):
            bdims = bdims + (len(lvl),)
            if len(lvl) > 0:
                lvl = lvl[0]
            else:
                break

        def flat(lis):
            flatList = []
            for element in lis:
                if type(element) is list:
                    flatList += flat(element)
                else:
                    flatList.append(element)
            return flatList

        qarr_list = flat(qarr_arr)
        qarr = cls.from_list(qarr_list)
        qarr = qarr.reshape_bdims(*bdims)
        return qarr

    # Properties ----
    @property
    def qtype(self):
        return self._qdims.qtype

    @property
    def dtype(self):
        return self._impl.dtype()

    @property
    def dims(self):
        return self._qdims.dims

    @property
    def bdims(self):
        return self._bdims

    @property
    def qdims(self):
        return self._qdims

    @property
    def space_dims(self):
        if self.qtype in [Qtypes.oper, Qtypes.ket]:
            return self.dims[0]
        elif self.qtype == Qtypes.bra:
            return self.dims[1]
        else:
            # TODO: not reached for some reason
            raise ValueError("Unsupported qtype.")

    @property
    def data(self):
        return self._impl.get_data()

    @property
    def shaped_data(self):
        return self.data.reshape(self.bdims + self.dims[0] + self.dims[1])

    @property
    def shape(self):
        return self.data.shape

    @property
    def is_batched(self):
        return len(self.bdims) > 0

    @property
    def is_sparse(self):
        return self._impl.get_impl_type() == QarrayImplType.SPARSE

    @property
    def is_dense(self):
        return self._impl.get_impl_type() == QarrayImplType.DENSE
    
    @property
    def impl_type(self):
        """Get the implementation type."""
        return self._impl.get_impl_type()

    def to_sparse(self) -> "Qarray[SparseImpl]":
        """Convert to sparse implementation."""
        if self.is_sparse:
            return self
        new_impl = self._impl.to_sparse()
        return Qarray(new_impl, self._qdims, self._bdims)

    def to_dense(self) -> "Qarray[DenseImpl]":
        """Convert to dense implementation."""
        if self.is_dense:
            return self
        new_impl = self._impl.to_dense()
        return Qarray(new_impl, self._qdims, self._bdims)

    def __getitem__(self, index):
        if len(self.bdims) > 0:
            return Qarray.create(
                self.data[index],
                dims=self.dims,
            )
        else:
            raise ValueError("Cannot index a non-batched Qarray.")

    def reshape_bdims(self, *args):
        """Reshape the batch dimensions of the Qarray."""
        new_bdims = tuple(args)

        if prod(new_bdims) == 0:
            new_shape = new_bdims
        else:
            new_shape = new_bdims + (prod(self.dims[0]),) + (-1,)
        
        # Preserve implementation type
        implementation = self.impl_type
        return Qarray.create(
            self.data.reshape(new_shape),
            dims=self.dims,
            bdims=new_bdims,
            implementation=implementation,
        )

    def space_to_qdims(self, space_dims: List[int]):
        if isinstance(space_dims[0], (list, tuple)):
            return space_dims

        if self.qtype in [Qtypes.oper, Qtypes.ket]:
            return (tuple(space_dims), tuple([1 for _ in range(len(space_dims))]))
        elif self.qtype == Qtypes.bra:
            return (tuple([1 for _ in range(len(space_dims))]), tuple(space_dims))
        else:
            raise ValueError("Unsupported qtype for space_to_qdims conversion.")

    def reshape_qdims(self, *args):
        """Reshape the quantum dimensions of the Qarray.

        Note that this does not take in qdims but rather the new Hilbert space dimensions.

        Args:
            *args: new Hilbert dimensions for the Qarray.

        Returns:
            Qarray: reshaped Qarray.
        """

        new_space_dims = tuple(args)
        current_space_dims = self.space_dims
        assert prod(new_space_dims) == prod(current_space_dims)

        new_qdims = self.space_to_qdims(new_space_dims)
        new_bdims = self.bdims

        # Preserve implementation type
        implementation = self.impl_type
        return Qarray.create(self.data, dims=new_qdims, bdims=new_bdims, implementation=implementation)

    def resize(self, new_shape):
        """Resize the Qarray to a new shape.

        TODO: review and maybe deprecate this method.
        """
        dims = self.dims
        data = jnp.resize(self.data, new_shape)
        # Preserve implementation type
        implementation = self.impl_type
        return Qarray.create(
            data,
            dims=dims,
            implementation=implementation,
        )

    def __len__(self):
        """Length of the Qarray."""
        if len(self.bdims) > 0:
            return self.data.shape[0]
        else:
            raise ValueError("Cannot get length of a non-batched Qarray.")

    def __eq__(self, other):
        if not isinstance(other, Qarray):
            raise ValueError("Cannot calculate equality of a Qarray with a non-Qarray.")

        if self.dims != other.dims:
            return False

        if self.bdims != other.bdims:
            return False

        # Convert both to dense for comparison to handle sparse arrays
        self_dense = self.data.todense() if hasattr(self.data, 'todense') else self.data
        other_dense = other.data.todense() if hasattr(other.data, 'todense') else other.data
        
        return jnp.all(self_dense == other_dense)

    def __ne__(self, other):
        return not self.__eq__(other)

    # Elementary Math ----
    def __matmul__(self, other):
        if not isinstance(other, Qarray):
            return NotImplemented
        _qdims_new = self._qdims @ other._qdims
        new_impl = self._impl.matmul(other._impl)
        return Qarray(new_impl, _qdims_new, self._bdims)

    def __mul__(self, other):
        if isinstance(other, Qarray):
            return self.__matmul__(other)

        other = other + 0.0j
        if not robust_isscalar(other) and len(other.shape) > 0:  # not a scalar
            other = other.reshape(other.shape + (1, 1))
            # Update batch dimensions if we're multiplying by a batched scalar
            if len(other.shape) > 2:  # other has batch dimensions
                new_bdims = other.shape[:-2] + self._bdims
                new_impl = self._impl.mul(other)
                return Qarray(new_impl, self._qdims, new_bdims)

        new_impl = self._impl.mul(other)
        return Qarray(new_impl, self._qdims, self._bdims)

    def __rmul__(self, other):
        return self.__mul__(other)

    def __neg__(self):
        return self.__mul__(-1)

    def __truediv__(self, other):
        """For Qarray's, this only really makes sense in the context of division by a scalar."""

        if isinstance(other, Qarray):
            raise ValueError("Cannot divide a Qarray by another Qarray.")

        return self.__mul__(1 / other)

    def __add__(self, other):
        if isinstance(other, Qarray):
            if self.dims != other.dims:
                msg = (
                    "Dimensions are incompatible: "
                    + repr(self.dims)
                    + " and "
                    + repr(other.dims)
                )
                raise ValueError(msg)
            new_impl = self._impl.add(other._impl)
            return Qarray(new_impl, self._qdims, self._bdims)

        if robust_isscalar(other) and other == 0:
            return self.copy()

        if self.data.shape[-2] == self.data.shape[-1]:
            other = other + 0.0j
            if not robust_isscalar(other) and len(other.shape) > 0:  # not a scalar
                other = other.reshape(other.shape + (1, 1))
            other = Qarray.create(
                other * jnp.eye(self.data.shape[-2], dtype=self.data.dtype),
                dims=self.dims,
            )
            return self.__add__(other)

        return NotImplemented

    def __radd__(self, other):
        return self.__add__(other)

    def __sub__(self, other):
        if isinstance(other, Qarray):
            if self.dims != other.dims:
                msg = (
                    "Dimensions are incompatible: "
                    + repr(self.dims)
                    + " and "
                    + repr(other.dims)
                )
                raise ValueError(msg)
            new_impl = self._impl.sub(other._impl)
            return Qarray(new_impl, self._qdims, self._bdims)

        if robust_isscalar(other) and other == 0:
            return self.copy()

        if self.data.shape[-2] == self.data.shape[-1]:
            other = other + 0.0j
            if not robust_isscalar(other) and len(other.shape) > 0:  # not a scalar
                other = other.reshape(other.shape + (1, 1))
            other = Qarray.create(
                other * jnp.eye(self.data.shape[-2], dtype=self.data.dtype),
                dims=self.dims,
            )
            return self.__sub__(other)

        return NotImplemented

    def __rsub__(self, other):
        return self.__neg__().__add__(other)

    def __xor__(self, other):
        if not isinstance(other, Qarray):
            return NotImplemented
        return tensor(self, other)

    def __rxor__(self, other):
        if not isinstance(other, Qarray):
            return NotImplemented
        return tensor(other, self)

    def __pow__(self, other):
        if not isinstance(other, int):
            return NotImplemented

        return powm(self, other)

    # String Representation ----
    def _str_header(self):
        impl_type = self.impl_type.value
        out = ", ".join(
            [
                "Quantum array: dims = " + str(self.dims),
                "bdims = " + str(self.bdims),
                "shape = " + str(self.data.shape),
                "type = " + str(self.qtype),
                "impl = " + impl_type,
            ]
        )
        return out

    def __str__(self):
        return self._str_header() + "\nQarray data =\n" + str(self.data)

    @property
    def header(self):
        """Print the header of the Qarray."""
        return self._str_header()

    def __repr__(self):
        return self.__str__()

    # Utilities ----
    def copy(self, memo=None):
        return self.__deepcopy__(memo)

    def __deepcopy__(self, memo):
        """Need to override this when defininig __getattr__."""

        return Qarray(
            _impl=deepcopy(self._impl, memo=memo),
            _qdims=deepcopy(self._qdims, memo=memo),
            _bdims=deepcopy(self._bdims, memo=memo),
        )

    def __getattr__(self, method_name):
        if "__" == method_name[:2]:
            # NOTE: we return NotImplemented for binary special methods logic in python, plus things like __jax_array__
            return lambda *args, **kwargs: NotImplemented

        modules = [jnp, jnp.linalg, jsp, jsp.linalg]

        method_f = None
        for mod in modules:
            method_f = getattr(mod, method_name, None)
            if method_f is not None:
                break

        if method_f is None:
            raise NotImplementedError(
                f"Method {method_name} does not exist. No backup method found in {modules}."
            )

        def func(*args, **kwargs):
            # For operations that might not be supported in sparse, convert to dense
            if self.is_sparse:
                dense_self = self.to_dense()
                res = method_f(dense_self.data, *args, **kwargs)
            else:
                res = method_f(self.data, *args, **kwargs)

            if getattr(res, "shape", None) is None or res.shape != self.data.shape:
                return res
            else:
                # Preserve implementation type
                return Qarray.create(res, dims=self._qdims.dims, implementation=self.impl_type)

        return func

    # Conversions / Reshaping ----
    def dag(self):
        new_impl = self._impl.dag()
        dims = self.dims[::-1]
        return Qarray(new_impl, Qdims(dims), self._bdims)

    def to_dm(self):
        return ket2dm(self)

    def is_dm(self):
        return self.qtype == Qtypes.oper

    def is_vec(self):
        return self.qtype == Qtypes.ket or self.qtype == Qtypes.bra

    def to_ket(self):
        return to_ket(self)

    def transpose(self, *args):
        return transpose(self, *args)

    def keep_only_diag_elements(self):
        return keep_only_diag_elements(self)

    # Math Functions ----
    def unit(self):
        return unit(self)

    def norm(self):
        return norm(self)
    
    def frobenius_norm(self):
        """Compute Frobenius norm directly from implementation."""
        return self._impl.frobenius_norm()
    
    def real(self):
        """Element-wise real part."""
        new_impl = self._impl.real()
        return Qarray(new_impl, self._qdims, self._bdims)
    
    def imag(self):
        """Element-wise imaginary part."""
        new_impl = self._impl.imag()
        return Qarray(new_impl, self._qdims, self._bdims)
    
    def conj(self):
        """Element-wise complex conjugate."""
        new_impl = self._impl.conj()
        return Qarray(new_impl, self._qdims, self._bdims)

    def expm(self):
        return expm(self)

    def powm(self, n):
        return powm(self, n)

    def cosm(self):
        return cosm(self)

    def sinm(self):
        return sinm(self)

    def tr(self, **kwargs):
        return tr(self, **kwargs)

    def trace(self, **kwargs):
        return tr(self, **kwargs)

    def ptrace(self, indx):
        return ptrace(self, indx)

    def eigenstates(self):
        return eigenstates(self)

    def eigenenergies(self):
        return eigenenergies(self)

    def eigenvalues(self):
        return eigenenergies(self)

    def collapse(self, mode="sum"):
        return collapse(self, mode=mode)


# Qarray operations ---------------------------------------------------------------------

def concatenate(qarr_list: List[Qarray], axis: int = 0) -> Qarray:
    """Concatenate a list of Qarrays along a specified axis.

    Args:
        qarr_list (List[Qarray]): List of Qarrays to concatenate.
        axis (int): Axis along which to concatenate. Default is 0.

    Returns:
        Qarray: Concatenated Qarray.
    """

    non_empty_qarr_list = [qarr for qarr in qarr_list if len(qarr.data) != 0]

    if len(non_empty_qarr_list) == 0:
        return Qarray.from_list([])

    concatenated_data = jnp.concatenate(
        [qarr.data for qarr in non_empty_qarr_list], axis=axis
    )

    dims = non_empty_qarr_list[0].dims
    return Qarray.create(concatenated_data, dims=dims)

def collapse(qarr: Qarray, mode="sum") -> Qarray:
    """Collapse the Qarray.

    Args:
        qarr (Qarray): quantum array array

    Returns:
        Collapsed quantum array
    """

    if mode == "sum":
        if len(qarr.bdims) == 0:
            return qarr

        batch_axes = list(range(len(qarr.bdims)))
        
        # Preserve implementation type
        implementation = qarr.impl_type
        return Qarray.create(jnp.sum(qarr.data, axis=batch_axes), dims=qarr.dims, implementation=implementation)

def transpose(qarr: Qarray, indices: List[int]) -> Qarray:
    """Transpose the quantum array."""

    qarr = qarr.to_dense()
    
    indices = list(indices)

    shaped_data = qarr.shaped_data
    dims = qarr.dims
    bdims_indxs = list(range(len(qarr.bdims)))

    reshape_indices = indices + [j + len(dims[0]) for j in indices]
    reshape_indices = bdims_indxs + [j + len(bdims_indxs) for j in reshape_indices]

    shaped_data = shaped_data.transpose(reshape_indices)
    new_dims = (
        tuple([dims[0][j] for j in indices]),
        tuple([dims[1][j] for j in indices]),
    )

    full_dims = prod(dims[0])
    full_data = shaped_data.reshape(*qarr.bdims, full_dims, -1)
    
    # Preserve implementation type
    implementation = qarr.impl_type
    return Qarray.create(full_data, dims=new_dims, implementation=implementation)

def unit(qarr: Qarray) -> Qarray:
<<<<<<< HEAD
    """Normalize the quantum array."""
    data = qarr.data
    data = data / qarr.norm()
    # Preserve implementation type
    implementation = qarr.impl_type
    return Qarray.create(data, dims=qarr.dims, implementation=implementation)
=======
    """Normalize the quantum array.

    Args:
        qarr (Qarray): quantum array

    Returns:
        Normalized quantum array
    """
    return qarr / qarr.norm()

>>>>>>> e9de4f1a

def norm(qarr: Qarray) -> float:
    qdata = qarr.data
    bdims = qarr.bdims

    if qarr.qtype == Qtypes.oper:
        qdata_dag = qarr.dag().data

        if len(bdims) > 0:
            qdata = qdata.reshape(-1, qdata.shape[-2], qdata.shape[-1])
            qdata_dag = qdata_dag.reshape(-1, qdata_dag.shape[-2], qdata_dag.shape[-1])

            evals, _ = vmap(jnp.linalg.eigh)(qdata @ qdata_dag)
            rho_norm = jnp.sum(jnp.sqrt(jnp.abs(evals)), axis=-1)
            rho_norm = rho_norm.reshape(*bdims)
            return rho_norm
        else:
            evals, _ = jnp.linalg.eigh(qdata @ qdata_dag)
            rho_norm = jnp.sum(jnp.sqrt(jnp.abs(evals)))
            return rho_norm
        
    elif qarr.qtype in [Qtypes.ket, Qtypes.bra]:
        if len(bdims) > 0:
            qdata = qdata.reshape(-1, qdata.shape[-2], qdata.shape[-1])
            return vmap(jnp.linalg.norm)(qdata).reshape(*bdims)
        else:
            return jnp.linalg.norm(qdata)

def tensor(*args, **kwargs) -> Qarray:
    """Tensor product."""
    parallel = kwargs.pop("parallel", False)

    # For tensor operations, we'll need to handle mixed implementations
    # For now, convert all to dense for tensor operations
    dense_args = [arg.to_dense() if arg.impl_type != QarrayImplType.DENSE else arg for arg in args]
    
    data = dense_args[0].data
    dims = deepcopy(dense_args[0].dims)
    dims_0 = dims[0]
    dims_1 = dims[1]
    
    for arg in dense_args[1:]:
        if parallel:
            a = data
            b = arg.data

            if len(a.shape) > len(b.shape):
                batch_dim = a.shape[:-2]
            elif len(a.shape) == len(b.shape):
                if prod(a.shape[:-2]) > prod(b.shape[:-2]):
                    batch_dim = a.shape[:-2]
                else:
                    batch_dim = b.shape[:-2]
            else:
                batch_dim = b.shape[:-2]

            data = jnp.einsum("...ij,...kl->...ikjl", a, b).reshape(
                *batch_dim, a.shape[-2] * b.shape[-2], -1
            )
        else:
            data = jnp.kron(data, arg.data, **kwargs)

        dims_0 = dims_0 + arg.dims[0]
        dims_1 = dims_1 + arg.dims[1]

    return Qarray.create(data, dims=(dims_0, dims_1))

def tr(qarr: Qarray, **kwargs) -> Array:
    """Full trace."""
    axis1 = kwargs.get("axis1", -2)
    axis2 = kwargs.get("axis2", -1)
    return jnp.trace(qarr.data, axis1=axis1, axis2=axis2, **kwargs)

def trace(qarr: Qarray, **kwargs) -> Array:
    """Full trace."""
    return tr(qarr, **kwargs)

def expm_data(data: Array, **kwargs) -> Array:
    """Matrix exponential wrapper."""
    return jsp.linalg.expm(data, **kwargs)

def expm(qarr: Qarray, **kwargs) -> Qarray:
    """Matrix exponential wrapper."""
    dims = qarr.dims
    # Convert to dense for expm
    dense_data = qarr.to_dense().data
    data = expm_data(dense_data, **kwargs)
    return Qarray.create(data, dims=dims)

def powm(qarr: Qarray, n: Union[int, float], clip_eigvals=False) -> Qarray:
    """Matrix power."""
    # Convert to dense for powm
    dense_qarr = qarr.to_dense()
    
    if isinstance(n, int):
        data_res = jnp.linalg.matrix_power(dense_qarr.data, n)
    else:
        evalues, evectors = jnp.linalg.eig(dense_qarr.data)
        if clip_eigvals:
            evalues = jnp.maximum(evalues, 0)
        else:
            if not (evalues >= 0).all():
                raise ValueError(
                    "Non-integer power of a matrix can only be "
                    "computed if the matrix is positive semi-definite."
                    "Got a matrix with a negative eigenvalue."
                )
        data_res = evectors * jnp.pow(evalues, n) @ jnp.linalg.inv(evectors)
    
    return Qarray.create(data_res, dims=qarr.dims)

def cosm_data(data: Array, **kwargs) -> Array:
    """Matrix cosine wrapper."""
    return (expm_data(1j * data) + expm_data(-1j * data)) / 2

def cosm(qarr: Qarray) -> Qarray:
    """Matrix cosine wrapper."""
    dims = qarr.dims
    # Convert to dense for cosm
    dense_data = qarr.to_dense().data
    data = cosm_data(dense_data)
    return Qarray.create(data, dims=dims)

def sinm_data(data: Array, **kwargs) -> Array:
    """Matrix sine wrapper."""
    return (expm_data(1j * data) - expm_data(-1j * data)) / (2j)

def sinm(qarr: Qarray) -> Qarray:
    """Matrix sine wrapper."""
    dims = qarr.dims
    # Convert to dense for sinm
    dense_data = qarr.to_dense().data
    data = sinm_data(dense_data)
    return Qarray.create(data, dims=dims)

def keep_only_diag_elements(qarr: Qarray) -> Qarray:
    """Keep only diagonal elements."""
    if len(qarr.bdims) > 0:
        raise ValueError("Cannot keep only diagonal elements of a batched Qarray.")

    dims = qarr.dims
    data = jnp.diag(jnp.diag(qarr.data))
    # Preserve implementation type
    implementation = qarr.impl_type
    return Qarray.create(data, dims=dims, implementation=implementation)

def to_ket(qarr: Qarray) -> Qarray:
    """Convert to ket."""
    if qarr.qtype == Qtypes.ket:
        return qarr
    elif qarr.qtype == Qtypes.bra:
        return qarr.dag()
    else:
        raise ValueError("Can only get ket from a ket or bra.")

def eigenstates(qarr: Qarray) -> Qarray:
    """Eigenstates of a quantum array."""
    # Convert to dense for eigenstates
    dense_qarr = qarr.to_dense()
    
    evals, evecs = jnp.linalg.eigh(dense_qarr.data)
    idxs_sorted = jnp.argsort(evals, axis=-1)

    dims = ket_from_op_dims(qarr.dims)

    evals = jnp.take_along_axis(evals, idxs_sorted, axis=-1)
    evecs = jnp.take_along_axis(evecs, idxs_sorted[..., None, :], axis=-1)

    evecs = Qarray.create(
        evecs,
        dims=dims,
        bdims=evecs.shape[:-1],
    )

    return evals, evecs

def eigenenergies(qarr: Qarray) -> Array:
    """Eigenvalues of a quantum array."""
    # Convert to dense for eigenenergies
    dense_qarr = qarr.to_dense()
    evals = jnp.linalg.eigvalsh(dense_qarr.data)
    return evals

def ptrace(qarr: Qarray, indx) -> Qarray:
    """Partial Trace."""
    # Convert to dense for ptrace
    dense_qarr = qarr.to_dense()
    dense_qarr = ket2dm(dense_qarr)
    rho = dense_qarr.shaped_data
    dims = dense_qarr.dims

    Nq = len(dims[0])

    indxs = [indx, indx + Nq]
    for j in range(Nq):
        if j == indx:
            continue
        indxs.append(j)
        indxs.append(j + Nq)

    bdims = dense_qarr.bdims
    len_bdims = len(bdims)
    bdims_indxs = list(range(len_bdims))
    indxs = bdims_indxs + [j + len_bdims for j in indxs]
    rho = rho.transpose(indxs)

    for j in range(Nq - 1):
        rho = jnp.trace(rho, axis1=2 + len_bdims, axis2=3 + len_bdims)

    return Qarray.create(rho)

def dag(qarr: Qarray) -> Qarray:
    """Conjugate transpose."""
    dims = qarr.dims[::-1]
    new_impl = qarr._impl.dag()
    return Qarray(new_impl, Qdims(dims), qarr._bdims)

def dag_data(arr: Array) -> Array:
    """Conjugate transpose.

    Args:
        arr: operator

    Returns:
        conjugate of op, and transposes last two axes
    """
    # TODO: revisit this case...
    if len(arr.shape) == 1:
        return jnp.conj(arr)

    return jnp.moveaxis(
        jnp.conj(arr), -1, -2
    )  # transposes last two axes, good for batching

def ket2dm(qarr: Qarray) -> Qarray:
    """Turns ket into density matrix."""
    if qarr.qtype == Qtypes.oper:
        return qarr

    if qarr.qtype == Qtypes.bra:
        qarr = qarr.dag()

    return qarr @ qarr.dag()

# Data level operations
def is_dm_data(data: Array) -> bool:
    """Check if data is a density matrix."""
    return data.shape[-2] == data.shape[-1]

def powm_data(data: Array, n: int) -> Array:
    """Matrix power."""
    return jnp.linalg.matrix_power(data, n)


# Type aliases for readability
DenseQarray = Qarray[DenseImpl]
SparseQarray = Qarray[SparseImpl]

ARRAY_TYPES = (Array, ndarray, Qarray)<|MERGE_RESOLUTION|>--- conflicted
+++ resolved
@@ -4,18 +4,8 @@
 
 from abc import ABC, abstractmethod
 from flax import struct
-<<<<<<< HEAD
-from jax import Array, config
+from jax import Array, config, vmap
 from typing import List, Union, TypeVar, Generic, overload, Literal, Any
-=======
-from jax import Array, config, vmap
-from typing import List, Union
-
-
-from math import prod
-from copy import deepcopy
-from numpy import ndarray
->>>>>>> e9de4f1a
 import jax.numpy as jnp
 import jax.scipy as jsp
 from jax.experimental import sparse
@@ -38,6 +28,29 @@
     """Enumeration of available Qarray implementation types."""
     DENSE = "dense"
     SPARSE = "sparse"
+
+    @classmethod
+    def has(cls, x) -> bool:
+        """Return True if x corresponds to a member of QarrayImplType.
+
+        Accepts:
+        - an existing QarrayImplType member
+        - a string equal to the member name or value (case-insensitive)
+        - an implementation class (e.g. DenseImpl, SparseImpl) if available
+        """
+        if isinstance(x, cls):
+            return True
+
+        if isinstance(x, str):
+            xl = x.lower()
+            return any(xl == member.value or xl == member.name.lower() for member in cls)
+
+        # Try mapping from an implementation class to an enum member
+        try:
+            cls.from_impl_class(x)
+            return True
+        except Exception:
+            return False
     
     @classmethod
     def from_impl_class(cls, impl_class) -> "QarrayImplType":
@@ -59,15 +72,13 @@
             raise ValueError(f"No implementation class for type: {self}")
 
 
-def tidy_up(data, atol):
-    """Tidy up small values in data."""
-    data_re = jnp.real(data)
-    data_im = jnp.imag(data)
-    data_re_mask = jnp.abs(data_re) > atol
-    data_im_mask = jnp.abs(data_im) > atol
-    data_new = data_re * data_re_mask + 1j * data_im * data_im_mask
-    return data_new
-
+
+
+def robust_asarray(data) -> Union[Array, sparse.BCOO]:
+    """Convert data to JAX array or sparse BCOO array."""
+    if isinstance(data, sparse.BCOO):
+        return data
+    return jnp.asarray(data)
 
 class QarrayImpl(ABC):
     """Abstract base class for Qarray implementations."""
@@ -76,6 +87,14 @@
     def get_data(self) -> Array:
         """Get the underlying data array."""
         pass
+
+    @property 
+    def data(self) -> Array:
+        return self.get_data()
+
+    @property
+    def impl_type(self) -> QarrayImplType:
+        return QarrayImplType.from_impl_class(type(self))
     
     @abstractmethod
     def matmul(self, other: "QarrayImpl") -> "QarrayImpl":
@@ -121,12 +140,15 @@
     def dtype(self):
         """Get dtype of data."""
         pass
-    
+
     @abstractmethod
-    def get_impl_type(self) -> QarrayImplType:
-        """Get the implementation type."""
+    def __deepcopy__(self, memo=None):
         pass
 
+    @abstractmethod
+    def tidy_up(self, atol):
+        """Tidy up small values in data."""
+        pass
 
 @struct.dataclass
 class DenseImpl(QarrayImpl):
@@ -201,9 +223,24 @@
         """Element-wise complex conjugate."""
         return DenseImpl(jnp.conj(self._data))
     
-    def get_impl_type(self) -> QarrayImplType:
-        return QarrayImplType.DENSE
-
+    def __deepcopy__(self, memo=None):
+        return DenseImpl(
+            _data=deepcopy(self._data, memo)
+        )
+
+    def tidy_up(self, atol):
+        """Tidy up small values in data."""
+
+        data = self._data
+        data_re = jnp.real(data)
+        data_im = jnp.imag(data)
+        data_re_mask = jnp.abs(data_re) > atol
+        data_im_mask = jnp.abs(data_im) > atol
+        data_new = data_re * data_re_mask + 1j * data_im * data_im_mask
+
+        return DenseImpl(
+            _data=data_new
+        )
 
 @struct.dataclass
 class SparseImpl(QarrayImpl):
@@ -265,6 +302,12 @@
     def to_dense(self) -> "DenseImpl":
         return DenseImpl(self._data.todense())
     
+    @classmethod
+    def _to_sparse(cls, data) -> sparse.BCOO:
+        if isinstance(data, sparse.BCOO):
+            return data
+        return sparse.BCOO.fromdense(data)
+
     def to_sparse(self) -> "SparseImpl":
         return self
     
@@ -280,24 +323,66 @@
         # This avoids converting to dense
         return jnp.sqrt(jnp.sum(jnp.abs(self._data.data) ** 2))
     
+    @classmethod
+    def _real(cls, data):
+        return sparse.BCOO(
+            (jnp.real(data.data), data.indices), 
+            shape=data.shape
+        )
+
     def real(self) -> QarrayImpl:
         """Element-wise real part."""
-        return SparseImpl(sparse.BCOO((jnp.real(self._data.data), self._data.indices), 
-                                      shape=self._data.shape))
-    
+        return SparseImpl(SparseImpl._real(self._data))
+    
+    @classmethod
+    def _imag(cls, data):
+        return sparse.BCOO(
+            (jnp.imag(data.data), data.indices), 
+            shape=data.shape
+        )
+
     def imag(self) -> QarrayImpl:
         """Element-wise imaginary part."""
-        return SparseImpl(sparse.BCOO((jnp.imag(self._data.data), self._data.indices), 
-                                      shape=self._data.shape))
-    
+        return SparseImpl(SparseImpl._imag(self._data))
+    
+    @classmethod
+    def _conj(cls, data):
+        return sparse.BCOO(
+            (jnp.conj(data.data), data.indices), 
+            shape=data.shape
+        )
+
     def conj(self) -> QarrayImpl:
         """Element-wise complex conjugate."""
-        return SparseImpl(sparse.BCOO((jnp.conj(self._data.data), self._data.indices), 
-                                      shape=self._data.shape))
-    
-    def get_impl_type(self) -> QarrayImplType:
-        return QarrayImplType.SPARSE
-
+        return SparseImpl(SparseImpl._conj(self._data))
+
+    @classmethod
+    def _abs(cls, data):
+        return sparse.sparsify(jnp.abs)(data)
+
+    def abs(self) -> QarrayImpl:
+        """Element-wise absolute value."""
+        return SparseImpl(SparseImpl._abs(self._data))
+    
+    def __deepcopy__(self, memo=None):
+        return SparseImpl(
+            _data=deepcopy(self._data, memo)
+        )
+
+    def tidy_up(self, atol):
+    #     """Tidy up small values in data."""
+
+    #     data = self._data
+    #     data_re = SparseImpl._real(data)
+    #     data_im = SparseImpl._imag(data)
+    #     data_re_mask = SparseImpl._abs(data_re) > atol
+    #     data_im_mask = SparseImpl._abs(data_im) > atol # NOTE: This does not work for sparse arrays
+    #     data_new = data_re * data_re_mask + 1j * data_im * data_im_mask
+
+    #     return SparseImpl(
+    #         _data=data_new
+    #     )
+        pass
 
 @struct.dataclass
 class Qarray(Generic[ImplT]):
@@ -326,7 +411,7 @@
     @classmethod
     def create(cls, data, dims=None, bdims=None, implementation=QarrayImplType.DENSE):
         """Create a Qarray from data.
-        
+
         Args:
             data: Input data array
             dims: Quantum dimensions
@@ -334,7 +419,7 @@
             implementation: QarrayImplType.DENSE or QarrayImplType.SPARSE
         """
         # Step 1: Prepare data ----
-        data = jnp.asarray(data)
+        data = robust_asarray(data)
 
         if len(data.shape) == 1 and data.shape[0] > 0:
             data = data.reshape(data.shape[0], 1)
@@ -375,21 +460,17 @@
         # NOTE: Constantly tidying up on Qarray creation might be a bit overkill.
         # It increases the compilation time, but only very slightly
         # increased the runtime of the jit compiled function.
-        # We could instead use this tidy_up where we think we need it.
-        data = tidy_up(data, SETTINGS["auto_tidyup_atol"])
-
-        # Normalize implementation argument to enum (accept string aliases)
-        if isinstance(implementation, str):
-            impl_lower = implementation.lower()
-            if impl_lower == "sparse":
-                implementation = QarrayImplType.SPARSE
-            elif impl_lower == "dense":
-                implementation = QarrayImplType.DENSE
-        # Create implementation
+        # We could instead use this tidy up where we think we need it.
+        
+        implementation = QarrayImplType(implementation)
         if implementation == QarrayImplType.SPARSE:
-            impl = SparseImpl(sparse.BCOO.fromdense(data))
-        else:
+            impl = SparseImpl(SparseImpl._to_sparse(data))
+            # impl = impl.tidy_up(SETTINGS["auto_tidyup_atol"])
+            # Sparse tidy up is currently not implemented.
+
+        elif implementation == QarrayImplType.DENSE:
             impl = DenseImpl(data)
+            impl = impl.tidy_up(SETTINGS["auto_tidyup_atol"])
 
         return cls(impl, qdims, bdims)
 
@@ -524,7 +605,7 @@
 
     @property
     def data(self):
-        return self._impl.get_data()
+        return self._impl.data
 
     @property
     def shaped_data(self):
@@ -540,16 +621,16 @@
 
     @property
     def is_sparse(self):
-        return self._impl.get_impl_type() == QarrayImplType.SPARSE
+        return self._impl.impl_type == QarrayImplType.SPARSE
 
     @property
     def is_dense(self):
-        return self._impl.get_impl_type() == QarrayImplType.DENSE
+        return self._impl.impl_type == QarrayImplType.DENSE
     
     @property
     def impl_type(self):
         """Get the implementation type."""
-        return self._impl.get_impl_type()
+        return self._impl.impl_type
 
     def to_sparse(self) -> "Qarray[SparseImpl]":
         """Convert to sparse implementation."""
@@ -671,9 +752,16 @@
     def __matmul__(self, other):
         if not isinstance(other, Qarray):
             return NotImplemented
+        
         _qdims_new = self._qdims @ other._qdims
         new_impl = self._impl.matmul(other._impl)
-        return Qarray(new_impl, _qdims_new, self._bdims)
+        
+        return Qarray.create(
+            new_impl.data, 
+            dims=_qdims_new.dims,
+            implementation=new_impl.impl_type,
+        )
+
 
     def __mul__(self, other):
         if isinstance(other, Qarray):
@@ -682,14 +770,26 @@
         other = other + 0.0j
         if not robust_isscalar(other) and len(other.shape) > 0:  # not a scalar
             other = other.reshape(other.shape + (1, 1))
-            # Update batch dimensions if we're multiplying by a batched scalar
-            if len(other.shape) > 2:  # other has batch dimensions
-                new_bdims = other.shape[:-2] + self._bdims
-                new_impl = self._impl.mul(other)
-                return Qarray(new_impl, self._qdims, new_bdims)
+
+        return Qarray.create(
+            other * self.data,
+            dims=self._qdims.dims,
+        )
+
+    def __mul__(self, other):
+        if isinstance(other, Qarray):
+            return self.__matmul__(other)
+
+        other = other + 0.0j
+        if not robust_isscalar(other) and len(other.shape) > 0:  # not a scalar
+            other = other.reshape(other.shape + (1, 1))
 
         new_impl = self._impl.mul(other)
-        return Qarray(new_impl, self._qdims, self._bdims)
+        return Qarray.create(
+            new_impl.data, 
+            dims=self._qdims.dims,
+            implementation=new_impl.impl_type,
+        )
 
     def __rmul__(self, other):
         return self.__mul__(other)
@@ -716,7 +816,11 @@
                 )
                 raise ValueError(msg)
             new_impl = self._impl.add(other._impl)
-            return Qarray(new_impl, self._qdims, self._bdims)
+            return Qarray.create(
+                new_impl.data, 
+                dims=self.dims, 
+                implementation=new_impl.impl_type,
+            )
 
         if robust_isscalar(other) and other == 0:
             return self.copy()
@@ -729,6 +833,7 @@
                 other * jnp.eye(self.data.shape[-2], dtype=self.data.dtype),
                 dims=self.dims,
             )
+            # TODO: move this math into implementaiton to support sparse!
             return self.__add__(other)
 
         return NotImplemented
@@ -747,7 +852,11 @@
                 )
                 raise ValueError(msg)
             new_impl = self._impl.sub(other._impl)
-            return Qarray(new_impl, self._qdims, self._bdims)
+            return Qarray.create(
+                new_impl.data, 
+                dims=self.dims, 
+                implementation=new_impl.impl_type,
+            )
 
         if robust_isscalar(other) and other == 0:
             return self.copy()
@@ -760,6 +869,7 @@
                 other * jnp.eye(self.data.shape[-2], dtype=self.data.dtype),
                 dims=self.dims,
             )
+            # TODO: move this math into implementaiton to support sparse!
             return self.__sub__(other)
 
         return NotImplemented
@@ -857,9 +967,7 @@
 
     # Conversions / Reshaping ----
     def dag(self):
-        new_impl = self._impl.dag()
-        dims = self.dims[::-1]
-        return Qarray(new_impl, Qdims(dims), self._bdims)
+        return dag(self)
 
     def to_dm(self):
         return ket2dm(self)
@@ -893,17 +1001,30 @@
     def real(self):
         """Element-wise real part."""
         new_impl = self._impl.real()
-        return Qarray(new_impl, self._qdims, self._bdims)
+        return Qarray.create(
+            new_impl.data, 
+            dims=self.dims,
+            implementation=new_impl.impl_type,
+        )
     
     def imag(self):
         """Element-wise imaginary part."""
         new_impl = self._impl.imag()
-        return Qarray(new_impl, self._qdims, self._bdims)
+        
+        return Qarray.create(
+            new_impl.data, 
+            dims=self.dims,
+            implementation=new_impl.impl_type,
+        )
     
     def conj(self):
         """Element-wise complex conjugate."""
         new_impl = self._impl.conj()
-        return Qarray(new_impl, self._qdims, self._bdims)
+        return Qarray.create(
+            new_impl.data, 
+            dims=self.dims, 
+            implementation=new_impl.impl_type,
+        )
 
     def expm(self):
         return expm(self)
@@ -1012,14 +1133,6 @@
     return Qarray.create(full_data, dims=new_dims, implementation=implementation)
 
 def unit(qarr: Qarray) -> Qarray:
-<<<<<<< HEAD
-    """Normalize the quantum array."""
-    data = qarr.data
-    data = data / qarr.norm()
-    # Preserve implementation type
-    implementation = qarr.impl_type
-    return Qarray.create(data, dims=qarr.dims, implementation=implementation)
-=======
     """Normalize the quantum array.
 
     Args:
@@ -1030,7 +1143,6 @@
     """
     return qarr / qarr.norm()
 
->>>>>>> e9de4f1a
 
 def norm(qarr: Qarray) -> float:
     qdata = qarr.data
@@ -1058,6 +1170,7 @@
             return vmap(jnp.linalg.norm)(qdata).reshape(*bdims)
         else:
             return jnp.linalg.norm(qdata)
+
 
 def tensor(*args, **kwargs) -> Qarray:
     """Tensor product."""
@@ -1246,7 +1359,11 @@
     """Conjugate transpose."""
     dims = qarr.dims[::-1]
     new_impl = qarr._impl.dag()
-    return Qarray(new_impl, Qdims(dims), qarr._bdims)
+    return Qarray.create(
+        new_impl.data, 
+        dims=dims, 
+        implementation=new_impl.impl_type,
+    )
 
 def dag_data(arr: Array) -> Array:
     """Conjugate transpose.
